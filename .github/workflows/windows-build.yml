name: Build Decord with CUDA (Windows)

on:
  push:
    branches: [ master ]
  pull_request:
    branches: [ master ]
  workflow_dispatch:

permissions:
  contents: read
  actions: write

jobs:
  build-windows-cuda:
    runs-on: windows-latest

    steps:
    - name: Checkout
      uses: actions/checkout@v4
      with:
        submodules: recursive

<<<<<<< HEAD
    - name: Install CUDA Toolkit
      uses: Jimver/cuda-toolkit@v0.2.11
      with:
        cuda: '11.8'
        method: 'network'
        sub-packages: '[
          "nvcc", 
          "cudart", 
          "nvrtc", 
          "cublas", 
          "nvml_dev",
          "visual_studio_integration",
          "nvdecode",
          "nvencode"
        ]'
=======
    - name: Install CUDA Toolkit with verbose logging and retry
      run: |
        $installer = "C:\hostedtoolcache\windows\cuda_installer-windows\11.8.0\x64\cuda_installer-windows-10.0.20348_11.8.0.exe"
        $args = "-s nvcc_11.8 cudart_11.8 nvrtc_11.8 cublas_11.8 nvml_dev_11.8 visual_studio_integration_11.8 nvdecode_11.8 nvencode_11.8"
        $maxRetries = 3
        for ($i=1; $i -le $maxRetries; $i++) {
          Write-Host "Attempt $i: Installing CUDA Toolkit..."
          try {
            Start-Process -FilePath $installer -ArgumentList $args -Wait -NoNewWindow -PassThru
            if ($LASTEXITCODE -eq 0) {
              Write-Host "CUDA Toolkit installed successfully."
              break
            } else {
              Write-Host "Installer exited with code $LASTEXITCODE"
            }
          } catch {
            Write-Host "Installer failed: $_"
          }
          if ($i -lt $maxRetries) {
            Write-Host "Retrying in 10 seconds..."
            Start-Sleep -Seconds 10
          } else {
            Write-Error "CUDA Toolkit installation failed after $maxRetries attempts."
            exit 1
          }
        }
      shell: powershell
      
    - name: Set CUDA_PATH Environment Variable
      run: |
        $cudaPath = "C:\Program Files\NVIDIA GPU Computing Toolkit\CUDA\v11.8"
        echo "CUDA_PATH=$cudaPath" >> $env:GITHUB_ENV
        $env:CUDA_PATH = $cudaPath
        echo "CUDA_PATH set to: $env:CUDA_PATH"
        
        # Verify CUDA installation directory exists
        if (Test-Path $cudaPath) {
          echo "CUDA installation directory found at: $cudaPath"
        } else {
          echo "Warning: CUDA installation directory not found at expected location"
          echo "Searching for CUDA installation..."
          $possiblePaths = @(
            "C:\Program Files\NVIDIA GPU Computing Toolkit\CUDA\v11.8",
            "C:\Program Files (x86)\NVIDIA GPU Computing Toolkit\CUDA\v11.8",
            "$env:ProgramFiles\NVIDIA GPU Computing Toolkit\CUDA\v11.8"
          )
          foreach ($path in $possiblePaths) {
            if (Test-Path $path) {
              echo "Found CUDA at: $path"
              echo "CUDA_PATH=$path" >> $env:GITHUB_ENV
              $env:CUDA_PATH = $path
              break
            }
          }
        }
      shell: powershell
>>>>>>> cd4ab453
      
    - name: Set CUDA_PATH Environment Variable
      run: |
        $cudaPath = "C:\Program Files\NVIDIA GPU Computing Toolkit\CUDA\v11.8"
        echo "CUDA_PATH=$cudaPath" >> $env:GITHUB_ENV
        $env:CUDA_PATH = $cudaPath
        echo "CUDA_PATH set to: $env:CUDA_PATH"
        
        # Verify CUDA installation directory exists
        if (Test-Path $cudaPath) {
          echo "CUDA installation directory found at: $cudaPath"
        } else {
          echo "Warning: CUDA installation directory not found at expected location"
          echo "Searching for CUDA installation..."
          $possiblePaths = @(
            "C:\Program Files\NVIDIA GPU Computing Toolkit\CUDA\v11.8",
            "C:\Program Files (x86)\NVIDIA GPU Computing Toolkit\CUDA\v11.8",
            "$env:ProgramFiles\NVIDIA GPU Computing Toolkit\CUDA\v11.8"
          )
          foreach ($path in $possiblePaths) {
            if (Test-Path $path) {
              echo "Found CUDA at: $path"
              echo "CUDA_PATH=$path" >> $env:GITHUB_ENV
              $env:CUDA_PATH = $path
              break
            }
          }
        }
      shell: powershell
      
    - name: Verify CUDA Installation
      run: |
        echo "CUDA_PATH: $env:CUDA_PATH"
        echo "PATH: $env:PATH"
        nvcc --version
        
        # Check CUDA installation structure
        echo "Checking CUDA installation structure..."
        if (Test-Path "$env:CUDA_PATH") {
          echo "CUDA root directory exists: $env:CUDA_PATH"
          
          # Check for lib directory
          if (Test-Path "$env:CUDA_PATH\lib\x64") {
            echo "CUDA lib\x64 directory exists"
            echo "Available libraries in lib\x64:"
            Get-ChildItem "$env:CUDA_PATH\lib\x64\*.lib" | Select-Object Name
          } else {
            echo "Warning: CUDA lib\x64 directory not found"
          }
          
          # Check for include directory
          if (Test-Path "$env:CUDA_PATH\include") {
            echo "CUDA include directory exists"
          } else {
            echo "Warning: CUDA include directory not found"
          }
        } else {
          Write-Error "CUDA installation directory not found at: $env:CUDA_PATH"
          exit 1
        }
      shell: powershell

    - name: Install NVIDIA Video Codec SDK
      run: |
        # Download and extract Video Codec SDK headers
        $url = "https://github.com/FFmpeg/nv-codec-headers/archive/refs/heads/master.zip"
        Write-Host "Downloading NVIDIA Video Codec SDK headers..."
        Invoke-WebRequest -Uri $url -OutFile "nv-codec-headers.zip"
        Expand-Archive -Path "nv-codec-headers.zip" -DestinationPath "."
        
        # Copy headers to CUDA include directory
        Write-Host "CUDA_PATH: $env:CUDA_PATH"
        if (-not $env:CUDA_PATH) {
          Write-Error "CUDA_PATH environment variable is not set"
          exit 1
        }
        
        $includeDestination = "$env:CUDA_PATH\include"
        Write-Host "Copying headers to: $includeDestination"
        Copy-Item -Path "nv-codec-headers-master\include\*" -Destination $includeDestination -Recurse -Force
        
        # Check for nvcuvid.lib in multiple possible locations
        $nvcuvidLocations = @(
          "$env:CUDA_PATH\lib\x64\nvcuvid.lib",
          "$env:CUDA_PATH\lib\nvcuvid.lib",
          "C:\Program Files\NVIDIA GPU Computing Toolkit\CUDA\v11.8\lib\x64\nvcuvid.lib"
        )
        
        $nvcuvidFound = $false
        foreach ($location in $nvcuvidLocations) {
          if (Test-Path $location) {
            Write-Host "nvcuvid.lib found at $location"
            $nvcuvidFound = $true
            break
          }
        }
        
        if (-not $nvcuvidFound) {
          Write-Host "Warning: nvcuvid.lib not found in expected locations. Checking if nvdecode/nvencode packages were installed..."
          
          # List all lib files to see what's available
          Write-Host "Available CUDA libraries:"
          Get-ChildItem "$env:CUDA_PATH\lib\x64\*" -ErrorAction SilentlyContinue | Where-Object { $_.Name -like "*nv*" -or $_.Name -like "*cuda*" }
          
          # Try to find alternative video codec libraries
          $alternativeLibs = @(
            "$env:CUDA_PATH\lib\x64\nvencodeapi.lib",
            "$env:CUDA_PATH\lib\x64\nvcuvenc.lib"
          )
          
          $hasVideoCodec = $false
          foreach ($lib in $alternativeLibs) {
            if (Test-Path $lib) {
              Write-Host "Found alternative video codec library: $lib"
              $hasVideoCodec = $true
            }
          }
          
          if (-not $hasVideoCodec) {
            Write-Host "Warning: No video codec libraries found. Build may proceed without NVDEC support."
          }
        }
        
        # List installed headers for verification
        Write-Host "Installed NVDEC headers:"
        Get-ChildItem "$includeDestination\*nvenc*", "$includeDestination\*nvdec*", "$includeDestination\*cuvid*" -ErrorAction SilentlyContinue
      shell: powershell

    - name: Install FFmpeg
      run: |
        choco install ffmpeg -y
        $env:PATH = [System.Environment]::GetEnvironmentVariable("PATH","Machine") + ";" + [System.Environment]::GetEnvironmentVariable("PATH","User")
        ffmpeg -version
      shell: powershell

    - name: Set up Python
      uses: actions/setup-python@v5
      with:
        python-version: '3.10'

    - name: Install Build Tools
      run: |
        pip install wheel numpy cython setuptools
        choco install cmake -y
        $env:PATH = [System.Environment]::GetEnvironmentVariable("PATH","Machine") + ";" + [System.Environment]::GetEnvironmentVariable("PATH","User")
        cmake --version
      shell: powershell

    - name: Install Visual Studio Build Tools
      uses: microsoft/setup-msbuild@v2

    - name: Configure CMake with CUDA
      run: |
        mkdir build
        cd build
        echo "Using CUDA_PATH: $env:CUDA_PATH"
        cmake .. -DUSE_CUDA=ON -DCMAKE_BUILD_TYPE=Release -G "Visual Studio 17 2022" -A x64
      shell: powershell

    - name: Build C++ Library
      run: |
        cd build
        echo "Building C++ library..."
        cmake --build . --config Release --parallel
        if ($LASTEXITCODE -ne 0) {
          Write-Error "C++ build failed with exit code $LASTEXITCODE"
          exit $LASTEXITCODE
        }
        echo "C++ library build completed successfully"
      shell: powershell

    - name: Build Python Wheel
      run: |
        cd python
        echo "Using CUDA_PATH: $env:CUDA_PATH"
        echo "Building Python extensions..."
        python setup.py build_ext --inplace
        if ($LASTEXITCODE -ne 0) {
          Write-Error "Python extension build failed with exit code $LASTEXITCODE"
          exit $LASTEXITCODE
        }
        echo "Building wheel..."
        python setup.py bdist_wheel
        if ($LASTEXITCODE -ne 0) {
          Write-Error "Wheel build failed with exit code $LASTEXITCODE"
          exit $LASTEXITCODE
        }
        echo "Python wheel build completed successfully"
        echo "Generated wheels:"
        Get-ChildItem dist/*.whl
      shell: powershell

    - name: Test Import
      run: |
        cd python
        echo "Installing wheel..."
        pip install dist/*.whl
        echo "Testing Decord import and CUDA support..."
        python -c "import decord; print('Decord version:', decord.__version__); print('CUDA support:', hasattr(decord, 'gpu')); import decord.ndarray as nd; print('NDArray module loaded successfully')"
        echo "Import test completed successfully"
      shell: powershell

    - name: Upload Artifact
      uses: actions/upload-artifact@v4
      with:
        name: decord-cuda-wheel
        path: python/dist/*.whl<|MERGE_RESOLUTION|>--- conflicted
+++ resolved
@@ -21,23 +21,6 @@
       with:
         submodules: recursive
 
-<<<<<<< HEAD
-    - name: Install CUDA Toolkit
-      uses: Jimver/cuda-toolkit@v0.2.11
-      with:
-        cuda: '11.8'
-        method: 'network'
-        sub-packages: '[
-          "nvcc", 
-          "cudart", 
-          "nvrtc", 
-          "cublas", 
-          "nvml_dev",
-          "visual_studio_integration",
-          "nvdecode",
-          "nvencode"
-        ]'
-=======
     - name: Install CUDA Toolkit with verbose logging and retry
       run: |
         $installer = "C:\hostedtoolcache\windows\cuda_installer-windows\11.8.0\x64\cuda_installer-windows-10.0.20348_11.8.0.exe"
@@ -94,7 +77,6 @@
           }
         }
       shell: powershell
->>>>>>> cd4ab453
       
     - name: Set CUDA_PATH Environment Variable
       run: |
